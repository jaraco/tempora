[build-system]
requires = ["setuptools>=61.2", "setuptools_scm[toml]>=3.4.1"]
build-backend = "setuptools.build_meta"

[project]
name = "tempora"
authors = [
	{ name = "Jason R. Coombs", email = "jaraco@jaraco.com" },
]
description = "Objects and routines pertaining to date and time (tempora)"
readme = "README.rst"
classifiers = [
	"Development Status :: 5 - Production/Stable",
	"Intended Audience :: Developers",
	"License :: OSI Approved :: MIT License",
	"Programming Language :: Python :: 3",
	"Programming Language :: Python :: 3 :: Only",
]
requires-python = ">=3.8"
dependencies = [
	"jaraco.functools>=1.20",
	"python-dateutil",
]
dynamic = ["version"]

[project.urls]
Source = "https://github.com/jaraco/tempora"

[project.optional-dependencies]
test = [
	# upstream
	"pytest >= 6, != 8.1.*",

	# local
	"pytest-freezer",
	"backports.zoneinfo; python_version < '3.9'",
	"tzdata; platform_system == 'Windows'",
	"types-python-dateutil",
]

doc = [
	# upstream
	"sphinx >= 3.5",
	"jaraco.packaging >= 9.3",
	"rst.linker >= 1.9",
	"furo",
	"sphinx-lint",

	# tidelift
	"jaraco.tidelift >= 1.4",

	# local
]

<<<<<<< HEAD
[project.scripts]
calc-prorate = "tempora:calculate_prorated_values"
=======
check = [
	"pytest-checkdocs >= 2.4",
	"pytest-ruff >= 0.2.1; sys_platform != 'cygwin'",
]

cover = [
	"pytest-cov",
]

enabler = [
	"pytest-enabler >= 2.2",
]

type = [
	# upstream
	"pytest-mypy",

	# local
]


>>>>>>> f1350e41

[tool.setuptools_scm]<|MERGE_RESOLUTION|>--- conflicted
+++ resolved
@@ -35,7 +35,6 @@
 	"pytest-freezer",
 	"backports.zoneinfo; python_version < '3.9'",
 	"tzdata; platform_system == 'Windows'",
-	"types-python-dateutil",
 ]
 
 doc = [
@@ -52,10 +51,6 @@
 	# local
 ]
 
-<<<<<<< HEAD
-[project.scripts]
-calc-prorate = "tempora:calculate_prorated_values"
-=======
 check = [
 	"pytest-checkdocs >= 2.4",
 	"pytest-ruff >= 0.2.1; sys_platform != 'cygwin'",
@@ -74,9 +69,11 @@
 	"pytest-mypy",
 
 	# local
+	"types-python-dateutil",
 ]
 
 
->>>>>>> f1350e41
+[project.scripts]
+calc-prorate = "tempora:calculate_prorated_values"
 
 [tool.setuptools_scm]