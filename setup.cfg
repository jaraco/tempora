[metadata]
license_files =
	LICENSE
name = tempora
author = Jason R. Coombs
author_email = jaraco@jaraco.com
description = Objects and routines pertaining to date and time (tempora)
long_description = file:README.rst
url = https://github.com/jaraco/tempora
classifiers =
	Development Status :: 5 - Production/Stable
	Intended Audience :: Developers
	License :: OSI Approved :: MIT License
	Programming Language :: Python :: 3
	Programming Language :: Python :: 3 :: Only

[options]
packages = find_namespace:
include_package_data = true
python_requires = >=3.6
install_requires =
<<<<<<< HEAD
	pytz
	jaraco.functools>=1.20
setup_requires = setuptools_scm[toml] >= 3.4.1
=======
>>>>>>> 5a8384e5

[options.packages.find]
exclude =
	build*
	dist*
	docs*
	tests*

[options.extras_require]
testing =
	# upstream
	pytest >= 4.6
	pytest-checkdocs >= 2.4
	pytest-flake8
	# python_implementation: workaround for jaraco/skeleton#22
	# python_version: workaround for python/typed_ast#156
	pytest-black >= 0.3.7; python_implementation != "PyPy" and python_version < "3.10"
	pytest-cov
	# python_implementation: workaround for jaraco/skeleton#22
	# python_version: workaround for python/typed_ast#156
	pytest-mypy; python_implementation != "PyPy" and python_version < "3.10"
	pytest-enabler >= 1.0.1

	# local
	backports.unittest_mock
	freezegun
	pytest-freezegun
	types-freezegun
	types-pytz

docs =
	# upstream
	sphinx
	jaraco.packaging >= 8.2
	rst.linker >= 1.9

	# local

[options.entry_points]
console_scripts =
	calc-prorate = tempora:calculate_prorated_values<|MERGE_RESOLUTION|>--- conflicted
+++ resolved
@@ -19,12 +19,8 @@
 include_package_data = true
 python_requires = >=3.6
 install_requires =
-<<<<<<< HEAD
 	pytz
 	jaraco.functools>=1.20
-setup_requires = setuptools_scm[toml] >= 3.4.1
-=======
->>>>>>> 5a8384e5
 
 [options.packages.find]
 exclude =
