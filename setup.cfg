[metadata]
<<<<<<< HEAD
license_file = LICENSE
name = tempora
=======
license_files =
	LICENSE
name = skeleton
>>>>>>> 0df40810
author = Jason R. Coombs
author_email = jaraco@jaraco.com
description = Objects and routines pertaining to date and time (tempora)
long_description = file:README.rst
url = https://github.com/jaraco/tempora
classifiers =
	Development Status :: 5 - Production/Stable
	Intended Audience :: Developers
	License :: OSI Approved :: MIT License
	Programming Language :: Python :: 3
	Programming Language :: Python :: 3 :: Only

[options]
packages = find_namespace:
include_package_data = true
python_requires = >=3.6
install_requires =
	pytz
	jaraco.functools>=1.20
setup_requires = setuptools_scm[toml] >= 3.4.1

[options.packages.find]
exclude =
        build*
        docs*
        tests*

[options.extras_require]
testing =
	# upstream
	pytest >= 3.5, !=3.7.3
	pytest-checkdocs >= 1.2.3
	pytest-flake8
	pytest-black >= 0.3.7; python_implementation != "PyPy"
	pytest-cov
	pytest-mypy; python_implementation != "PyPy"
	pytest-enabler

	# local
	backports.unittest_mock
	freezegun
	pytest-freezegun

docs =
	# upstream
	sphinx
	jaraco.packaging >= 8.2
	rst.linker >= 1.9

	# local

[options.entry_points]
console_scripts =
	calc-prorate = tempora:calculate_prorated_values<|MERGE_RESOLUTION|>--- conflicted
+++ resolved
@@ -1,12 +1,7 @@
 [metadata]
-<<<<<<< HEAD
-license_file = LICENSE
-name = tempora
-=======
 license_files =
 	LICENSE
-name = skeleton
->>>>>>> 0df40810
+name = tempora
 author = Jason R. Coombs
 author_email = jaraco@jaraco.com
 description = Objects and routines pertaining to date and time (tempora)
