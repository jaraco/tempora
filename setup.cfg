--- conflicted
+++ resolved
@@ -1,11 +1,5 @@
 [metadata]
-<<<<<<< HEAD
-license_files =
-	LICENSE
 name = tempora
-=======
-name = skeleton
->>>>>>> dc43378c
 author = Jason R. Coombs
 author_email = jaraco@jaraco.com
 description = Objects and routines pertaining to date and time (tempora)
