--- conflicted
+++ resolved
@@ -56,11 +56,8 @@
 	sphinx >= 3.5
 	jaraco.packaging >= 9
 	rst.linker >= 1.9
-<<<<<<< HEAD
+	furo
 	jaraco.tidelift >= 1.4
-=======
-	furo
->>>>>>> 679eebb2
 
 	# local
 
