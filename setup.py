#!/usr/bin/env python

# Project skeleton maintained at https://github.com/jaraco/skeleton

import io

import setuptools

with io.open('README.rst', encoding='utf-8') as readme:
	long_description = readme.read()

<<<<<<< HEAD
needs_pytest = {'pytest', 'test'}.intersection(sys.argv)
pytest_runner = ['pytest_runner'] if needs_pytest else []
needs_sphinx = {'release', 'build_sphinx', 'upload_docs'}.intersection(sys.argv)
sphinx = ['sphinx', 'rst.linker'] if needs_sphinx else []
needs_wheel = {'release', 'bdist_wheel'}.intersection(sys.argv)
wheel = ['wheel'] if needs_wheel else []

name = 'tempora'
description = 'Objects and routines pertaining to date and time (tempora)'
=======
name = 'skeleton'
description = ''
>>>>>>> c8428402

params = dict(
	name=name,
	use_scm_version=True,
	author="Jason R. Coombs",
	author_email="jaraco@jaraco.com",
	description=description or name,
	long_description=long_description,
	url="https://github.com/jaraco/" + name,
	packages=setuptools.find_packages(),
	include_package_data=True,
	python_requires='>=2.7',
	install_requires=[
		'six',
		'pytz',
	],
	extras_require={
		'testing': [
			'pytest>=2.8',
			'pytest-sugar',
		],
		'docs': [
			'sphinx',
			'jaraco.packaging>=3.2',
			'rst.linker>=1.9',
		],
	},
	setup_requires=[
<<<<<<< HEAD
		'setuptools_scm>=1.9',
	] + pytest_runner + sphinx + wheel,
	tests_require=[
		'pytest>=2.8',
		'backports.unittest_mock',
=======
		'setuptools_scm>=1.15.0',
>>>>>>> c8428402
	],
	classifiers=[
		"Development Status :: 5 - Production/Stable",
		"Intended Audience :: Developers",
		"License :: OSI Approved :: MIT License",
		"Programming Language :: Python :: 2.7",
		"Programming Language :: Python :: 3",
	],
	entry_points={
		'console_scripts': [
			'calc-prorate = tempora:calculate_prorated_values',
		],
	},
)
if __name__ == '__main__':
	setuptools.setup(**params)<|MERGE_RESOLUTION|>--- conflicted
+++ resolved
@@ -9,20 +9,8 @@
 with io.open('README.rst', encoding='utf-8') as readme:
 	long_description = readme.read()
 
-<<<<<<< HEAD
-needs_pytest = {'pytest', 'test'}.intersection(sys.argv)
-pytest_runner = ['pytest_runner'] if needs_pytest else []
-needs_sphinx = {'release', 'build_sphinx', 'upload_docs'}.intersection(sys.argv)
-sphinx = ['sphinx', 'rst.linker'] if needs_sphinx else []
-needs_wheel = {'release', 'bdist_wheel'}.intersection(sys.argv)
-wheel = ['wheel'] if needs_wheel else []
-
 name = 'tempora'
 description = 'Objects and routines pertaining to date and time (tempora)'
-=======
-name = 'skeleton'
-description = ''
->>>>>>> c8428402
 
 params = dict(
 	name=name,
@@ -43,6 +31,7 @@
 		'testing': [
 			'pytest>=2.8',
 			'pytest-sugar',
+			'backports.unittest_mock',
 		],
 		'docs': [
 			'sphinx',
@@ -51,15 +40,7 @@
 		],
 	},
 	setup_requires=[
-<<<<<<< HEAD
-		'setuptools_scm>=1.9',
-	] + pytest_runner + sphinx + wheel,
-	tests_require=[
-		'pytest>=2.8',
-		'backports.unittest_mock',
-=======
 		'setuptools_scm>=1.15.0',
->>>>>>> c8428402
 	],
 	classifiers=[
 		"Development Status :: 5 - Production/Stable",
