--- conflicted
+++ resolved
@@ -18,11 +18,7 @@
 wheel = ['wheel'] if needs_wheel else []
 
 name = 'tempora'
-<<<<<<< HEAD
-description = ''
-=======
-description = 'Routines for quick and dirty profiling and rate limits'
->>>>>>> ef385aa3
+description = 'Objects and routines pertaining to date and time (tempora)'
 
 setup_params = dict(
 	name=name,
