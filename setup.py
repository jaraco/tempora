#!/usr/bin/env python

# Project skeleton maintained at https://github.com/jaraco/skeleton

import io

import setuptools

with io.open('README.rst', encoding='utf-8') as readme:
	long_description = readme.read()

<<<<<<< HEAD
name = 'tempora'
description = 'Objects and routines pertaining to date and time (tempora)'
=======
name = 'skeleton'
description = ''
nspkg_technique = 'native'
"""
Does this package use "native" namespace packages or
pkg_resources "managed" namespace packages?
"""
>>>>>>> 16d68a9f

params = dict(
	name=name,
	use_scm_version=True,
	author="Jason R. Coombs",
	author_email="jaraco@jaraco.com",
	description=description or name,
	long_description=long_description,
	url="https://github.com/jaraco/" + name,
	packages=setuptools.find_packages(),
	include_package_data=True,
	namespace_packages=(
		name.split('.')[:-1] if nspkg_technique == 'managed'
		else []
	),
	python_requires='>=2.7',
	install_requires=[
		'six',
		'pytz',
	],
	extras_require={
		'testing': [
			'pytest>=2.8',
			'pytest-sugar',
			'backports.unittest_mock',
		],
		'docs': [
			'sphinx',
			'jaraco.packaging>=3.2',
			'rst.linker>=1.9',
		],
	},
	setup_requires=[
		'setuptools_scm>=1.15.0',
	],
	classifiers=[
		"Development Status :: 5 - Production/Stable",
		"Intended Audience :: Developers",
		"License :: OSI Approved :: MIT License",
		"Programming Language :: Python :: 2.7",
		"Programming Language :: Python :: 3",
	],
	entry_points={
		'console_scripts': [
			'calc-prorate = tempora:calculate_prorated_values',
		],
	},
)
if __name__ == '__main__':
	setuptools.setup(**params)<|MERGE_RESOLUTION|>--- conflicted
+++ resolved
@@ -9,18 +9,13 @@
 with io.open('README.rst', encoding='utf-8') as readme:
 	long_description = readme.read()
 
-<<<<<<< HEAD
 name = 'tempora'
 description = 'Objects and routines pertaining to date and time (tempora)'
-=======
-name = 'skeleton'
-description = ''
-nspkg_technique = 'native'
+nspkg_technique = 'managed'
 """
 Does this package use "native" namespace packages or
 pkg_resources "managed" namespace packages?
 """
->>>>>>> 16d68a9f
 
 params = dict(
 	name=name,
