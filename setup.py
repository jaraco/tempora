#!/usr/bin/env python

import setuptools

<<<<<<< HEAD
with io.open('README.rst', encoding='utf-8') as readme:
	long_description = readme.read()

name = 'tempora'
description = 'Objects and routines pertaining to date and time (tempora)'
nspkg_technique = 'managed'
"""
Does this package use "native" namespace packages or
pkg_resources "managed" namespace packages?
"""

params = dict(
	name=name,
	use_scm_version=True,
	author="Jason R. Coombs",
	author_email="jaraco@jaraco.com",
	description=description or name,
	long_description=long_description,
	url="https://github.com/jaraco/" + name,
	packages=setuptools.find_packages(),
	include_package_data=True,
	namespace_packages=(
		name.split('.')[:-1] if nspkg_technique == 'managed'
		else []
	),
	python_requires='>=2.7',
	install_requires=[
		'six',
		'pytz',
		'python-dateutil',
	],
	extras_require={
		'testing': [
			# upstream
			'pytest>=2.8',
			'pytest-sugar>=0.9.1',
			'collective.checkdocs',
			'pytest-flake8',

			# local
			'backports.unittest_mock',
			'freezegun',
		],
		'docs': [
			# upstream
			'sphinx',
			'jaraco.packaging>=3.2',
			'rst.linker>=1.9',

			# local
		],
	},
	setup_requires=[
		'setuptools_scm>=1.15.0',
	],
	classifiers=[
		"Development Status :: 5 - Production/Stable",
		"Intended Audience :: Developers",
		"License :: OSI Approved :: MIT License",
		"Programming Language :: Python :: 2.7",
		"Programming Language :: Python :: 3",
	],
	entry_points={
		'console_scripts': [
			'calc-prorate = tempora:calculate_prorated_values',
		],
	},
)
if __name__ == '__main__':
	setuptools.setup(**params)
=======
if __name__ == "__main__":
    setuptools.setup()
>>>>>>> 1ef79172
<|MERGE_RESOLUTION|>--- conflicted
+++ resolved
@@ -2,78 +2,5 @@
 
 import setuptools
 
-<<<<<<< HEAD
-with io.open('README.rst', encoding='utf-8') as readme:
-	long_description = readme.read()
-
-name = 'tempora'
-description = 'Objects and routines pertaining to date and time (tempora)'
-nspkg_technique = 'managed'
-"""
-Does this package use "native" namespace packages or
-pkg_resources "managed" namespace packages?
-"""
-
-params = dict(
-	name=name,
-	use_scm_version=True,
-	author="Jason R. Coombs",
-	author_email="jaraco@jaraco.com",
-	description=description or name,
-	long_description=long_description,
-	url="https://github.com/jaraco/" + name,
-	packages=setuptools.find_packages(),
-	include_package_data=True,
-	namespace_packages=(
-		name.split('.')[:-1] if nspkg_technique == 'managed'
-		else []
-	),
-	python_requires='>=2.7',
-	install_requires=[
-		'six',
-		'pytz',
-		'python-dateutil',
-	],
-	extras_require={
-		'testing': [
-			# upstream
-			'pytest>=2.8',
-			'pytest-sugar>=0.9.1',
-			'collective.checkdocs',
-			'pytest-flake8',
-
-			# local
-			'backports.unittest_mock',
-			'freezegun',
-		],
-		'docs': [
-			# upstream
-			'sphinx',
-			'jaraco.packaging>=3.2',
-			'rst.linker>=1.9',
-
-			# local
-		],
-	},
-	setup_requires=[
-		'setuptools_scm>=1.15.0',
-	],
-	classifiers=[
-		"Development Status :: 5 - Production/Stable",
-		"Intended Audience :: Developers",
-		"License :: OSI Approved :: MIT License",
-		"Programming Language :: Python :: 2.7",
-		"Programming Language :: Python :: 3",
-	],
-	entry_points={
-		'console_scripts': [
-			'calc-prorate = tempora:calculate_prorated_values',
-		],
-	},
-)
-if __name__ == '__main__':
-	setuptools.setup(**params)
-=======
 if __name__ == "__main__":
-    setuptools.setup()
->>>>>>> 1ef79172
+    setuptools.setup()