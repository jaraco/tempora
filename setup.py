#!/usr/bin/env python

# Project skeleton maintained at https://github.com/jaraco/skeleton

import io
import sys

import setuptools

with io.open('README.rst', encoding='utf-8') as readme:
	long_description = readme.read()

needs_pytest = {'pytest', 'test'}.intersection(sys.argv)
pytest_runner = ['pytest_runner'] if needs_pytest else []
needs_sphinx = {'release', 'build_sphinx', 'upload_docs'}.intersection(sys.argv)
sphinx = ['sphinx', 'rst.linker'] if needs_sphinx else []
needs_wheel = {'release', 'bdist_wheel'}.intersection(sys.argv)
wheel = ['wheel'] if needs_wheel else []

name = 'skeleton'
description = ''

setup_params = dict(
<<<<<<< HEAD
	name='jaraco.timing',
	use_scm_version=True,
	author="Jason R. Coombs",
	author_email="jaraco@jaraco.com",
	description="Python routines for quick and dirty profiling and rate "
		"limits",
	long_description=long_description,
	url="https://github.com/jaraco/jaraco.timing",
	packages=setuptools.find_packages(),
	include_package_data=True,
	namespace_packages=['jaraco'],
=======
	name=name,
	use_scm_version=True,
	author="Jason R. Coombs",
	author_email="jaraco@jaraco.com",
	description=description or name,
	long_description=long_description,
	url="https://github.com/jaraco/" + name,
	packages=setuptools.find_packages(),
	include_package_data=True,
	namespace_packages=name.split('.')[:-1],
>>>>>>> d024388c
	install_requires=[
	],
	extras_require={
	},
	setup_requires=[
		'setuptools_scm>=1.9',
	] + pytest_runner + sphinx + wheel,
	tests_require=[
		'pytest>=2.8',
		'backports.unittest_mock',
	],
	classifiers=[
		"Development Status :: 5 - Production/Stable",
		"Intended Audience :: Developers",
		"License :: OSI Approved :: MIT License",
		"Programming Language :: Python :: 2.7",
		"Programming Language :: Python :: 3",
	],
	entry_points={
	},
)
if __name__ == '__main__':
	setuptools.setup(**setup_params)<|MERGE_RESOLUTION|>--- conflicted
+++ resolved
@@ -17,23 +17,10 @@
 needs_wheel = {'release', 'bdist_wheel'}.intersection(sys.argv)
 wheel = ['wheel'] if needs_wheel else []
 
-name = 'skeleton'
-description = ''
+name = 'jaraco.timing'
+description = 'Routines for quick and dirty profiling and rate limits'
 
 setup_params = dict(
-<<<<<<< HEAD
-	name='jaraco.timing',
-	use_scm_version=True,
-	author="Jason R. Coombs",
-	author_email="jaraco@jaraco.com",
-	description="Python routines for quick and dirty profiling and rate "
-		"limits",
-	long_description=long_description,
-	url="https://github.com/jaraco/jaraco.timing",
-	packages=setuptools.find_packages(),
-	include_package_data=True,
-	namespace_packages=['jaraco'],
-=======
 	name=name,
 	use_scm_version=True,
 	author="Jason R. Coombs",
@@ -44,7 +31,6 @@
 	packages=setuptools.find_packages(),
 	include_package_data=True,
 	namespace_packages=name.split('.')[:-1],
->>>>>>> d024388c
 	install_requires=[
 	],
 	extras_require={
