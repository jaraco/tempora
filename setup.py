--- conflicted
+++ resolved
@@ -17,20 +17,10 @@
 needs_wheel = {'release', 'bdist_wheel'}.intersection(sys.argv)
 wheel = ['wheel'] if needs_wheel else []
 
-name = 'skeleton'
+name = 'tempora'
 description = ''
 
 setup_params = dict(
-<<<<<<< HEAD
-	name='tempora',
-	use_scm_version=True,
-	author="Jason R. Coombs",
-	author_email="jaraco@jaraco.com",
-	description="tempora",
-	long_description=long_description,
-	url="https://github.com/jaraco/tempora",
-	py_modules=['tempora'],
-=======
 	name=name,
 	use_scm_version=True,
 	author="Jason R. Coombs",
@@ -41,7 +31,6 @@
 	packages=setuptools.find_packages(),
 	include_package_data=True,
 	namespace_packages=name.split('.')[:-1],
->>>>>>> d024388c
 	install_requires=[
 	],
 	extras_require={
